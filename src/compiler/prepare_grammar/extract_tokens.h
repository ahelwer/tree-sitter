#ifndef COMPILER_PREPARE_GRAMMAR_EXTRACT_TOKENS_H_
#define COMPILER_PREPARE_GRAMMAR_EXTRACT_TOKENS_H_

#include <tuple>
#include "tree_sitter/compiler.h"
#include "compiler/prepare_grammar/interned_grammar.h"

namespace tree_sitter {

class Grammar;
class LexicalGrammar;

namespace prepare_grammar {

<<<<<<< HEAD
std::tuple<SyntaxGrammar, LexicalGrammar, const GrammarError *> extract_tokens(
  const InternedGrammar &);
=======
class InitialSyntaxGrammar;

std::tuple<InitialSyntaxGrammar, LexicalGrammar, const GrammarError *> extract_tokens(
    const Grammar &);
>>>>>>> 8ac4b9fc

}  // namespace prepare_grammar
}  // namespace tree_sitter

#endif  // COMPILER_PREPARE_GRAMMAR_EXTRACT_TOKENS_H_<|MERGE_RESOLUTION|>--- conflicted
+++ resolved
@@ -3,24 +3,15 @@
 
 #include <tuple>
 #include "tree_sitter/compiler.h"
+#include "compiler/lexical_grammar.h"
+#include "compiler/prepare_grammar/initial_syntax_grammar.h"
 #include "compiler/prepare_grammar/interned_grammar.h"
 
 namespace tree_sitter {
-
-class Grammar;
-class LexicalGrammar;
-
 namespace prepare_grammar {
 
-<<<<<<< HEAD
-std::tuple<SyntaxGrammar, LexicalGrammar, const GrammarError *> extract_tokens(
-  const InternedGrammar &);
-=======
-class InitialSyntaxGrammar;
-
-std::tuple<InitialSyntaxGrammar, LexicalGrammar, const GrammarError *> extract_tokens(
-    const Grammar &);
->>>>>>> 8ac4b9fc
+std::tuple<InitialSyntaxGrammar, LexicalGrammar, const GrammarError *>
+  extract_tokens(const InternedGrammar &);
 
 }  // namespace prepare_grammar
 }  // namespace tree_sitter
